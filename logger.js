const { createLogger, format, transports } = require('winston');
const config = require('./config');

<<<<<<< HEAD
=======
/** Log format field names */
const LOG_FORMAT_TIMESTAMP = 'timestamp';
const LOG_FORMAT_LABEL = 'label';
const LOG_FORMAT_LEVEL = 'level';
const LOG_FORMAT_MESSAGE = 'message';

/** Template for log message format */
const LOG_FORMAT_TEMPLATE = '%s - [%s] - [%s] - %s %s';

/** Console transport identifier */
const LOG_TRANSPORT_CONSOLE = 'console';

/**
 * Creates and returns a configured Winston logger instance.
 * The logger includes timestamp, label, level, and message formatting.
 * 
 * @param {string} label - The label to identify the source of the log message
 * @returns {import('winston').Logger} Configured Winston logger instance
 */
>>>>>>> cc90c8bf
function getLogger(label) {
  return createLogger({
    level: config.logLevel,
    format: format.combine(
      format.label({ label }),
      format.timestamp(),
      format.printf(({ timestamp, level, message, label, ...meta }) => {
<<<<<<< HEAD
        return `${timestamp} - [${label}] - [${level.toUpperCase()}] - ${message} ${Object.keys(meta).length ? JSON.stringify(meta) : ''}`;
=======
        return LOG_FORMAT_TEMPLATE.replace('%s', timestamp)
          .replace('%s', label)
          .replace('%s', level.toUpperCase())
          .replace('%s', message)
          .replace('%s', Object.keys(meta).length ? JSON.stringify(meta) : '');
>>>>>>> cc90c8bf
      })
    ),
    transports: [new transports.Console()]
  });
}

module.exports = getLogger;<|MERGE_RESOLUTION|>--- conflicted
+++ resolved
@@ -1,8 +1,6 @@
 const { createLogger, format, transports } = require('winston');
 const config = require('./config');
 
-<<<<<<< HEAD
-=======
 /** Log format field names */
 const LOG_FORMAT_TIMESTAMP = 'timestamp';
 const LOG_FORMAT_LABEL = 'label';
@@ -22,7 +20,6 @@
  * @param {string} label - The label to identify the source of the log message
  * @returns {import('winston').Logger} Configured Winston logger instance
  */
->>>>>>> cc90c8bf
 function getLogger(label) {
   return createLogger({
     level: config.logLevel,
@@ -30,15 +27,11 @@
       format.label({ label }),
       format.timestamp(),
       format.printf(({ timestamp, level, message, label, ...meta }) => {
-<<<<<<< HEAD
-        return `${timestamp} - [${label}] - [${level.toUpperCase()}] - ${message} ${Object.keys(meta).length ? JSON.stringify(meta) : ''}`;
-=======
         return LOG_FORMAT_TEMPLATE.replace('%s', timestamp)
           .replace('%s', label)
           .replace('%s', level.toUpperCase())
           .replace('%s', message)
           .replace('%s', Object.keys(meta).length ? JSON.stringify(meta) : '');
->>>>>>> cc90c8bf
       })
     ),
     transports: [new transports.Console()]
