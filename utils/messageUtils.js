/**
 * @fileoverview Utility functions for handling Discord message formatting and splitting
 */

const path = require('path');
const logger = require('../logger')(path.basename(__filename));

/**
<<<<<<< HEAD
 * Splits a message into chunks that fit within Discord's message length limit
 * Preserves line breaks and tries to split at natural boundaries
 * @param {string} text - The text to split into chunks
 * @param {number} [limit=2000] - Maximum length of each chunk (Discord's limit is 2000)
=======
 * Configuration for message splitting functionality
 * @type {Object}
 */
const MESSAGE_CONFIG = {
  defaultLimit: 2000,  // Discord's maximum message length
  errorMessage: 'Error splitting message'
};

// Log message constants
const LOG_EMPTY_TEXT = 'Empty text provided to splitMessage, returning empty array.';
const LOG_WITHIN_LIMIT = 'Text length (%d) is within limit (%d), no splitting needed.';
const LOG_SPLITTING_MESSAGE = 'Splitting message of %d characters into chunks of max %d characters.';
const LOG_CHUNK_CREATED = 'Chunk %d created with %d characters.';
const LOG_LINE_EXCEEDS_LIMIT = 'Line %d exceeds limit (%d chars), splitting line itself.';
const LOG_CHUNK_FROM_LINE = 'Created chunk %d by splitting long line (%d chars).';
const LOG_FINAL_CHUNK = 'Final chunk %d created with %d characters.';
const LOG_SPLIT_COMPLETE = 'Message split into %d chunks.';
const LOG_SPLIT_ERROR = 'Error in splitMessage function.';

/**
 * Splits a message into chunks that fit within Discord's message length limit.
 * Attempts to split on newlines when possible, but will split mid-line if necessary.
 * 
 * @param {string} text - The text to split into chunks
 * @param {number} [limit=MESSAGE_CONFIG.defaultLimit] - Maximum length for each chunk
>>>>>>> cc90c8bf
 * @returns {string[]} Array of message chunks
 */
function splitMessage(text, limit = MESSAGE_CONFIG.defaultLimit) {
  try {
    if (!text) {
      logger.debug(LOG_EMPTY_TEXT);
      return [''];
    }
    
    if (text.length <= limit) {
      logger.debug(LOG_WITHIN_LIMIT, text.length, limit);
      return [text];
    }
    
    logger.debug(LOG_SPLITTING_MESSAGE, text.length, limit);
    
    const chunks = [];
    const lines = text.split('\n');
    let currentChunk = '';
    let lineCount = 0;
    
<<<<<<< HEAD
    // Process each line of the message
    for (const line of lines) {
      lineCount++;
      
      // Check if adding this line would exceed the limit
      if (currentChunk.length + line.length + 1 > limit) {
        if (currentChunk) {
          // Save current chunk and start a new one
=======
    for (const line of lines) {
      lineCount++;
      
      if (currentChunk.length + line.length + 1 > limit) {
        if (currentChunk) {
>>>>>>> cc90c8bf
          chunks.push(currentChunk);
          logger.debug(LOG_CHUNK_CREATED, chunks.length, currentChunk.length);
          currentChunk = line;
        } else {
<<<<<<< HEAD
          // If a single line is too long, split it
          logger.debug(`Line ${lineCount} exceeds limit (${line.length} chars), splitting line itself.`);
=======
          logger.debug(LOG_LINE_EXCEEDS_LIMIT, lineCount, line.length);
>>>>>>> cc90c8bf
          let remainingLine = line;
          while (remainingLine.length > limit) {
            const chunkContent = remainingLine.substring(0, limit);
            chunks.push(chunkContent);
            logger.debug(LOG_CHUNK_FROM_LINE, chunks.length, chunkContent.length);
            remainingLine = remainingLine.substring(limit);
          }
          currentChunk = remainingLine.length > 0 ? remainingLine : '';
        }
      } else {
<<<<<<< HEAD
        // Add line to current chunk
=======
>>>>>>> cc90c8bf
        currentChunk = currentChunk ? `${currentChunk}\n${line}` : line;
      }
    }
    
<<<<<<< HEAD
    // Add any remaining text as the final chunk
=======
>>>>>>> cc90c8bf
    if (currentChunk) {
      chunks.push(currentChunk);
      logger.debug(LOG_FINAL_CHUNK, chunks.length, currentChunk.length);
    }
    
    logger.info(LOG_SPLIT_COMPLETE, chunks.length, {
      originalLength: text.length,
      chunkCount: chunks.length,
      chunkSizes: chunks.map(chunk => chunk.length),
      averageChunkSize: Math.round(text.length / chunks.length)
    });
    
    return chunks;
  } catch (error) {
    logger.error(LOG_SPLIT_ERROR, { 
      error: error.stack,
      message: error.message,
      textLength: text?.length
    });
<<<<<<< HEAD
    return ['Error splitting message'];
=======
    return [MESSAGE_CONFIG.errorMessage];
>>>>>>> cc90c8bf
  }
}

module.exports = { splitMessage };<|MERGE_RESOLUTION|>--- conflicted
+++ resolved
@@ -6,12 +6,6 @@
 const logger = require('../logger')(path.basename(__filename));
 
 /**
-<<<<<<< HEAD
- * Splits a message into chunks that fit within Discord's message length limit
- * Preserves line breaks and tries to split at natural boundaries
- * @param {string} text - The text to split into chunks
- * @param {number} [limit=2000] - Maximum length of each chunk (Discord's limit is 2000)
-=======
  * Configuration for message splitting functionality
  * @type {Object}
  */
@@ -37,7 +31,6 @@
  * 
  * @param {string} text - The text to split into chunks
  * @param {number} [limit=MESSAGE_CONFIG.defaultLimit] - Maximum length for each chunk
->>>>>>> cc90c8bf
  * @returns {string[]} Array of message chunks
  */
 function splitMessage(text, limit = MESSAGE_CONFIG.defaultLimit) {
@@ -59,32 +52,16 @@
     let currentChunk = '';
     let lineCount = 0;
     
-<<<<<<< HEAD
-    // Process each line of the message
-    for (const line of lines) {
-      lineCount++;
-      
-      // Check if adding this line would exceed the limit
-      if (currentChunk.length + line.length + 1 > limit) {
-        if (currentChunk) {
-          // Save current chunk and start a new one
-=======
     for (const line of lines) {
       lineCount++;
       
       if (currentChunk.length + line.length + 1 > limit) {
         if (currentChunk) {
->>>>>>> cc90c8bf
           chunks.push(currentChunk);
           logger.debug(LOG_CHUNK_CREATED, chunks.length, currentChunk.length);
           currentChunk = line;
         } else {
-<<<<<<< HEAD
-          // If a single line is too long, split it
-          logger.debug(`Line ${lineCount} exceeds limit (${line.length} chars), splitting line itself.`);
-=======
           logger.debug(LOG_LINE_EXCEEDS_LIMIT, lineCount, line.length);
->>>>>>> cc90c8bf
           let remainingLine = line;
           while (remainingLine.length > limit) {
             const chunkContent = remainingLine.substring(0, limit);
@@ -95,18 +72,10 @@
           currentChunk = remainingLine.length > 0 ? remainingLine : '';
         }
       } else {
-<<<<<<< HEAD
-        // Add line to current chunk
-=======
->>>>>>> cc90c8bf
         currentChunk = currentChunk ? `${currentChunk}\n${line}` : line;
       }
     }
     
-<<<<<<< HEAD
-    // Add any remaining text as the final chunk
-=======
->>>>>>> cc90c8bf
     if (currentChunk) {
       chunks.push(currentChunk);
       logger.debug(LOG_FINAL_CHUNK, chunks.length, currentChunk.length);
@@ -126,11 +95,7 @@
       message: error.message,
       textLength: text?.length
     });
-<<<<<<< HEAD
-    return ['Error splitting message'];
-=======
     return [MESSAGE_CONFIG.errorMessage];
->>>>>>> cc90c8bf
   }
 }
 
