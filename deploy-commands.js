--- conflicted
+++ resolved
@@ -4,14 +4,6 @@
 const logger = require('./logger')(path.basename(__filename));
 const config = require('./config');
 
-<<<<<<< HEAD
-async function deployCommands() {
-  const commands = [];
-  
-  const commandsPath = path.join(__dirname, 'commands');
-  
-  const commandFiles = fs.readdirSync(commandsPath).filter(file => file.endsWith('.js'));
-=======
 /** Directory containing command files */
 const COMMANDS_DIRECTORY = 'commands';
 /** File extension for command files */
@@ -40,7 +32,6 @@
   const commandsPath = path.join(__dirname, COMMANDS_DIRECTORY);
   
   const commandFiles = fs.readdirSync(commandsPath).filter(file => file.endsWith(COMMAND_FILE_EXTENSION));
->>>>>>> cc90c8bf
   
   for (const file of commandFiles) {
     const command = require(`./commands/${file}`);
@@ -48,11 +39,7 @@
     logger.debug(LOG_LOADED_COMMAND, file);
   }
   
-<<<<<<< HEAD
-  const rest = new REST({ version: '10' }).setToken(config.token);
-=======
   const rest = new REST({ version: DISCORD_API_VERSION }).setToken(config.token);
->>>>>>> cc90c8bf
   
   const clientId = process.env.DISCORD_CLIENT_ID || config.clientId;
   logger.info(LOG_DEPLOYING_COMMANDS, clientId);
@@ -65,31 +52,19 @@
     
     logger.info(LOG_DEPLOY_SUCCESS, commands.length);
   } catch (error) {
-<<<<<<< HEAD
-    logger.error('Failed to deploy commands:', { error });
-=======
     logger.error(LOG_DEPLOY_ERROR, { error });
->>>>>>> cc90c8bf
     throw error;
   }
 }
 
 module.exports = deployCommands;
 
-<<<<<<< HEAD
-=======
 // Execute if this file is run directly
->>>>>>> cc90c8bf
 if (require.main === module) {
   deployCommands()
     .then(() => logger.info(LOG_DEPLOY_COMPLETE))
     .catch(err => {
-<<<<<<< HEAD
-      logger.error('Failed to deploy commands:', err);
-      process.exit(1); 
-=======
       logger.error(LOG_DEPLOY_FAILED, err);
       process.exit(1);
->>>>>>> cc90c8bf
     });
 }