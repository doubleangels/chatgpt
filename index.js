--- conflicted
+++ resolved
@@ -41,25 +41,14 @@
 /** Delay in milliseconds before process exit after uncaught exception */
 const PROCESS_EXIT_DELAY = 1000;
 
-<<<<<<< HEAD
-=======
 /**
  * Discord client instance with required intents
  * @type {Client}
  */
->>>>>>> cc90c8bf
 const client = new Client({
   intents: BOT_INTENTS
 });
 
-<<<<<<< HEAD
-client.commands = new Collection();
-
-client.conversationHistory = new Map();
-
-const commandsPath = path.join(__dirname, 'commands');
-const commandFiles = fs.readdirSync(commandsPath).filter(file => file.endsWith('.js'));
-=======
 // Initialize collections for commands and conversation history
 client.commands = new Collection();
 client.conversationHistory = new Map();
@@ -67,7 +56,6 @@
 // Load command files
 const commandsPath = path.join(__dirname, COMMANDS_DIRECTORY);
 const commandFiles = fs.readdirSync(commandsPath).filter(file => file.endsWith(FILE_EXTENSION));
->>>>>>> cc90c8bf
 
 for (const file of commandFiles) {
   try {
@@ -82,14 +70,9 @@
   }
 }
 
-<<<<<<< HEAD
-const eventsPath = path.join(__dirname, 'events');
-const eventFiles = fs.readdirSync(eventsPath).filter(file => file.endsWith('.js'));
-=======
 // Load event handler files
 const eventsPath = path.join(__dirname, EVENTS_DIRECTORY);
 const eventFiles = fs.readdirSync(eventsPath).filter(file => file.endsWith(FILE_EXTENSION));
->>>>>>> cc90c8bf
 
 for (const file of eventFiles) {
   try {
@@ -146,18 +129,6 @@
     });
     await command.execute(interaction);
   } catch (error) {
-<<<<<<< HEAD
-    Sentry.captureException(error, {
-      extra: {
-        commandName: interaction.commandName,
-        userId: interaction.user.id,
-        userName: interaction.user.tag,
-        guildId: interaction.guildId
-      }
-    });
-    
-=======
->>>>>>> cc90c8bf
     logger.error(`Error executing command: ${interaction.commandName}.`, {
       error: error.stack,
       message: error.message,
@@ -170,17 +141,7 @@
         await interaction.reply({ content: ERROR_MESSAGE_COMMAND, ephemeral: true });
       }
     } catch (replyError) {
-<<<<<<< HEAD
-      Sentry.captureException(replyError, {
-        extra: { 
-          originalError: error.message,
-          commandName: interaction.commandName
-        }
-      });
-      logger.error("Error sending error response.", {
-=======
       logger.error(LOG_ERROR_SENDING_RESPONSE, {
->>>>>>> cc90c8bf
         error: replyError.stack,
         message: replyError.message,
         originalError: error.message
@@ -208,19 +169,6 @@
     await command.execute(interaction);
     logger.debug(LOG_CONTEXT_MENU_SUCCESS, interaction.commandName);
   } catch (error) {
-<<<<<<< HEAD
-    Sentry.captureException(error, {
-      extra: {
-        commandType: 'contextMenu',
-        commandName: interaction.commandName,
-        userId: interaction.user.id,
-        userName: interaction.user.tag,
-        guildId: interaction.guildId
-      }
-    });
-    
-=======
->>>>>>> cc90c8bf
     logger.error(`Error executing context menu command: ${interaction.commandName}.`, { 
       error: error.stack,
       message: error.message,
@@ -234,18 +182,7 @@
         await interaction.reply({ content: ERROR_MESSAGE_CONTEXT_MENU, ephemeral: true });
       }
     } catch (replyError) {
-<<<<<<< HEAD
-      Sentry.captureException(replyError, {
-        extra: { 
-          originalError: error.message,
-          commandName: interaction.commandName,
-          commandType: 'contextMenu'
-        }
-      });
-      logger.error("Error sending error response.", {
-=======
       logger.error(LOG_ERROR_SENDING_RESPONSE, {
->>>>>>> cc90c8bf
         error: replyError.stack,
         message: replyError.message,
         originalError: error.message
@@ -266,11 +203,7 @@
     error: error.stack,
     message: error.message
   });
-<<<<<<< HEAD
-  setTimeout(() => process.exit(1), 1000);
-=======
   setTimeout(() => process.exit(1), PROCESS_EXIT_DELAY);
->>>>>>> cc90c8bf
 });
 
 process.on('unhandledRejection', (reason, promise) => {
@@ -279,20 +212,6 @@
     message: reason?.message || String(reason)
   });
 });
-<<<<<<< HEAD
-process.on('SIGINT', () => {
-  logger.info("Shutdown signal (SIGINT) received. Exiting...");
-  Sentry.close(2000).then(() => {
-    process.exit(0);
-  });
-});
-
-process.on('SIGTERM', () => {
-  logger.info("Shutdown signal (SIGTERM) received. Exiting...");
-  Sentry.close(2000).then(() => {
-    process.exit(0);
-  });
-=======
 
 process.on('SIGINT', () => {
   logger.info(LOG_SHUTDOWN_SIGINT);
@@ -302,5 +221,4 @@
 process.on('SIGTERM', () => {
   logger.info(LOG_SHUTDOWN_SIGTERM);
   process.exit(0);
->>>>>>> cc90c8bf
 });